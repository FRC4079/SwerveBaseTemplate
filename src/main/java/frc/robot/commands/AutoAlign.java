--- conflicted
+++ resolved
@@ -10,10 +10,7 @@
 import frc.robot.subsystems.SwerveSubsystem;
 import frc.robot.utils.PID;
 
-<<<<<<< HEAD
-=======
 @SuppressWarnings("unused")
->>>>>>> bc96c83d
 public class AutoAlign extends Command {
   /** Creates a new AutoAlign. */
   private Limelight limelight;
