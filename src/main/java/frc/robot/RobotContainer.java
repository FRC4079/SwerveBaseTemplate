// Copyright (c) FIRST and other WPILib contributors.
// Open Source Software; you can modify and/or share it under the terms of
// the WPILib BSD license file in the root directory of this project.

package frc.robot;

<<<<<<< HEAD
// import frc.robot.commands.AutoAlign;
import frc.robot.commands.PadDrive;
// import frc.robot.subsystems.LED;
// import frc.robot.subsystems.Limelight;
import frc.robot.subsystems.SwerveSubsystem;
import frc.robot.utils.LogitechGamingPad;
import frc.robot.utils.GlobalsValues;
// import com.pathplanner.lib.auto.AutoBuilder;
=======
>>>>>>> b0d9bb93
import com.pathplanner.lib.commands.PathPlannerAuto;
import edu.wpi.first.wpilibj2.command.Command;
import edu.wpi.first.wpilibj2.command.InstantCommand;
import edu.wpi.first.wpilibj2.command.button.CommandXboxController;
import edu.wpi.first.wpilibj2.command.button.JoystickButton;
import edu.wpi.first.wpilibj2.command.button.Trigger;
import frc.robot.commands.PadDrive;
import frc.robot.subsystems.SwerveSubsystem;
import frc.robot.utils.Constants.SwerveConstants;
import frc.robot.utils.LogitechGamingPad;

/**
 * This class is where the bulk of the robot should be declared. Since
 * Command-based is a
 * "declarative" paradigm, very little robot logic should actually be handled in
 * the {@link Robot}
 * periodic methods (other than the scheduler calls). Instead, the structure of
 * the robot (including
 * subsystems, commands, and trigger mappings) should be declared here.
 */
public class RobotContainer {
<<<<<<< HEAD
  private final SwerveSubsystem swerveSubsystem;
  private final LogitechGamingPad pad = new LogitechGamingPad(0); // Placeholder LogitechGamingPad
  // private final LED led;
  // private final Limelight limelety;
  
  private final JoystickButton padA;
  private final JoystickButton padB;
  private final JoystickButton padX;
  private final JoystickButton padY;
  private final JoystickButton rightBumper;
  private final JoystickButton leftBumper;

  // private final SendableChooser<Command> autoChooser;
  /**
   * The container for the robot. Contains subsystems, OI devices, and commands.
   */
  public RobotContainer() {

   
    padA = new JoystickButton(pad, 1);
    padB = new JoystickButton(pad, 2);
    padX = new JoystickButton(pad, 3);
    padY = new JoystickButton(pad, 4);
    rightBumper = new JoystickButton(pad, 6);
    leftBumper = new JoystickButton(pad, 5);

    swerveSubsystem = new SwerveSubsystem();
    // swerveSubsystem.setDefaultCommand(new AutoAlign(swerveSubsystem, limelety, led));
    // swerveSubsystem.setDefaultCommand(new PadDrive(swerveSubsystem, pad, true)); // , limelety, led

    //Configure auto chooser
    configureBindings();
    // autoChooser = AutoBuilder.buildAutoChooser("New Auto");
    // SmartDashboard.putData("Auto Chooser", autoChooser);
  }
  
  /**
   * Use this method to define your trigger->command mappings. Triggers can be
   * created via the
   * {@link Trigger#Trigger(java.util.function.BooleanSupplier)} constructor with
   * an arbitrary
   * predicate, or via the named factories in {@link
   * edu.wpi.first.wpilibj2.command.button.CommandGenericHID}'s subclasses for
   * {@link
   * CommandXboxController
   * Xbox}/{@link edu.wpi.first.wpilibj2.command.button.CommandPS4Controller
   * PS4} controllers or
   * {@link edu.wpi.first.wpilibj2.command.button.CommandJoystick Flight
   * joysticks}.
   */
  private void configureBindings() {

  }
  
  /**
   * Use this to pass the autonomous command to the main {@link Robot} class.
   *
   * @return the command to run in autonomous
   */
  public Command getAutonomousCommand() {

    // PathPlannerPath path = PathPlannerPath.fromPathFile("Test Path");
    // return AutoBuilder.followPath(path);

    return new PathPlannerAuto("Straight Auto");
  }

  /**
    * Gets the test command
    *
    * @return the command to run in test initial
  //   */
=======
    private final SwerveSubsystem swerveSubsystem;

    private final JoystickButton padA;
    private final JoystickButton padB;
    private final JoystickButton padX;
    private final JoystickButton padY;

    /**
     * The container for the robot. Contains subsystems, OI devices, and commands.
     */
    public RobotContainer() {
        LogitechGamingPad pad = new LogitechGamingPad(0);
        padA = new JoystickButton(pad, 1);
        padB = new JoystickButton(pad, 2);
        padX = new JoystickButton(pad, 3);
        padY = new JoystickButton(pad, 4);

        swerveSubsystem = new SwerveSubsystem();
        swerveSubsystem.setDefaultCommand(new PadDrive(swerveSubsystem, pad, SwerveConstants.isFieldOriented));

        configureBindings();
    }

    /**
     * Use this method to define your trigger->command mappings. Triggers can be
     * created via the
     * {@link Trigger#Trigger(java.util.function.BooleanSupplier)} or our {@link JoystickButton} constructor with
     * an arbitrary
     * predicate, or via the named factories in {@link
     * edu.wpi.first.wpilibj2.command.button.CommandGenericHID}'s subclasses for
     * {@link
     * CommandXboxController
     * Xbox}/{@link edu.wpi.first.wpilibj2.command.button.CommandPS4Controller
     * PS4} controllers or
     * {@link edu.wpi.first.wpilibj2.command.button.CommandJoystick Flight
     * joysticks}.
     */
    private void configureBindings() {
        padA.onTrue(new InstantCommand(swerveSubsystem::addRotorPositionsforModules));
        padB.onTrue(new InstantCommand(swerveSubsystem::zeroHeading));
        padY.onTrue(new InstantCommand(swerveSubsystem::configAAcornMode));
        padX.onTrue(new InstantCommand(swerveSubsystem::configSlowMode));
    }

    /**
     * Use this to pass the autonomous command to the main {@link Robot} class.
     *
     * @return the command to run in autonomous
     */
    public Command getAutonomousCommand() {
        return new PathPlannerAuto("Straight Auto");
    }
>>>>>>> b0d9bb93
}<|MERGE_RESOLUTION|>--- conflicted
+++ resolved
@@ -4,17 +4,6 @@
 
 package frc.robot;
 
-<<<<<<< HEAD
-// import frc.robot.commands.AutoAlign;
-import frc.robot.commands.PadDrive;
-// import frc.robot.subsystems.LED;
-// import frc.robot.subsystems.Limelight;
-import frc.robot.subsystems.SwerveSubsystem;
-import frc.robot.utils.LogitechGamingPad;
-import frc.robot.utils.GlobalsValues;
-// import com.pathplanner.lib.auto.AutoBuilder;
-=======
->>>>>>> b0d9bb93
 import com.pathplanner.lib.commands.PathPlannerAuto;
 import edu.wpi.first.wpilibj2.command.Command;
 import edu.wpi.first.wpilibj2.command.InstantCommand;
@@ -23,7 +12,7 @@
 import edu.wpi.first.wpilibj2.command.button.Trigger;
 import frc.robot.commands.PadDrive;
 import frc.robot.subsystems.SwerveSubsystem;
-import frc.robot.utils.Constants.SwerveConstants;
+import frc.robot.utils.GlobalsValues.SwerveGlobalValues;
 import frc.robot.utils.LogitechGamingPad;
 
 /**
@@ -36,80 +25,6 @@
  * subsystems, commands, and trigger mappings) should be declared here.
  */
 public class RobotContainer {
-<<<<<<< HEAD
-  private final SwerveSubsystem swerveSubsystem;
-  private final LogitechGamingPad pad = new LogitechGamingPad(0); // Placeholder LogitechGamingPad
-  // private final LED led;
-  // private final Limelight limelety;
-  
-  private final JoystickButton padA;
-  private final JoystickButton padB;
-  private final JoystickButton padX;
-  private final JoystickButton padY;
-  private final JoystickButton rightBumper;
-  private final JoystickButton leftBumper;
-
-  // private final SendableChooser<Command> autoChooser;
-  /**
-   * The container for the robot. Contains subsystems, OI devices, and commands.
-   */
-  public RobotContainer() {
-
-   
-    padA = new JoystickButton(pad, 1);
-    padB = new JoystickButton(pad, 2);
-    padX = new JoystickButton(pad, 3);
-    padY = new JoystickButton(pad, 4);
-    rightBumper = new JoystickButton(pad, 6);
-    leftBumper = new JoystickButton(pad, 5);
-
-    swerveSubsystem = new SwerveSubsystem();
-    // swerveSubsystem.setDefaultCommand(new AutoAlign(swerveSubsystem, limelety, led));
-    // swerveSubsystem.setDefaultCommand(new PadDrive(swerveSubsystem, pad, true)); // , limelety, led
-
-    //Configure auto chooser
-    configureBindings();
-    // autoChooser = AutoBuilder.buildAutoChooser("New Auto");
-    // SmartDashboard.putData("Auto Chooser", autoChooser);
-  }
-  
-  /**
-   * Use this method to define your trigger->command mappings. Triggers can be
-   * created via the
-   * {@link Trigger#Trigger(java.util.function.BooleanSupplier)} constructor with
-   * an arbitrary
-   * predicate, or via the named factories in {@link
-   * edu.wpi.first.wpilibj2.command.button.CommandGenericHID}'s subclasses for
-   * {@link
-   * CommandXboxController
-   * Xbox}/{@link edu.wpi.first.wpilibj2.command.button.CommandPS4Controller
-   * PS4} controllers or
-   * {@link edu.wpi.first.wpilibj2.command.button.CommandJoystick Flight
-   * joysticks}.
-   */
-  private void configureBindings() {
-
-  }
-  
-  /**
-   * Use this to pass the autonomous command to the main {@link Robot} class.
-   *
-   * @return the command to run in autonomous
-   */
-  public Command getAutonomousCommand() {
-
-    // PathPlannerPath path = PathPlannerPath.fromPathFile("Test Path");
-    // return AutoBuilder.followPath(path);
-
-    return new PathPlannerAuto("Straight Auto");
-  }
-
-  /**
-    * Gets the test command
-    *
-    * @return the command to run in test initial
-  //   */
-=======
     private final SwerveSubsystem swerveSubsystem;
 
     private final JoystickButton padA;
@@ -128,7 +43,7 @@
         padY = new JoystickButton(pad, 4);
 
         swerveSubsystem = new SwerveSubsystem();
-        swerveSubsystem.setDefaultCommand(new PadDrive(swerveSubsystem, pad, SwerveConstants.isFieldOriented));
+        swerveSubsystem.setDefaultCommand(new PadDrive(swerveSubsystem, pad, SwerveGlobalValues.IS_FIELD_ORIENTATED));
 
         configureBindings();
     }
@@ -148,10 +63,10 @@
      * joysticks}.
      */
     private void configureBindings() {
-        padA.onTrue(new InstantCommand(swerveSubsystem::addRotorPositionsforModules));
-        padB.onTrue(new InstantCommand(swerveSubsystem::zeroHeading));
-        padY.onTrue(new InstantCommand(swerveSubsystem::configAAcornMode));
-        padX.onTrue(new InstantCommand(swerveSubsystem::configSlowMode));
+        // padA.onTrue(new InstantCommand(swerveSubsystem::addRotorPositionsforModules));
+        // padB.onTrue(new InstantCommand(swerveSubsystem::zeroHeading));
+        // padY.onTrue(new InstantCommand(swerveSubsystem::configAAcornMode));
+        // padX.onTrue(new InstantCommand(swerveSubsystem::configSlowMode));
     }
 
     /**
@@ -162,5 +77,4 @@
     public Command getAutonomousCommand() {
         return new PathPlannerAuto("Straight Auto");
     }
->>>>>>> b0d9bb93
 }